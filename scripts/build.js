--- conflicted
+++ resolved
@@ -84,15 +84,9 @@
     .pipe(gulp.dest('build/public/js'));
 
     // Copy Jquery UI JS
-<<<<<<< HEAD
-    gulp.src(['./node_modules/jquery-ui/ui/effect.js', './node_modules/jquery-ui/ui/effects/*.js'])
-    .pipe(concat('jquery-ui.js'))
-    .pipe(minify({ noSource: true }))
-=======
     gulp.src([
       './node_modules/jquery-ui-dist/jquery-ui.min.js'
     ])
->>>>>>> 79618d39
     .pipe(gulp.dest('build/public/js'));
 
     // Copy Popper JS
@@ -104,33 +98,21 @@
     // Copy Font-Awesome dependencies
     gulp.src('./node_modules/@fortawesome/fontawesome-free/webfonts/**/*')
     .pipe(gulp.dest('build/public/webfonts'));
-<<<<<<< HEAD
-=======
 
     // Copy MBEE JS
     gulp.src('./app/ui/js/**/*.js')
     .pipe(concat('mbee.js'))
     .pipe(minify({ ext: { min: '.min.js' } }))
     .pipe(gulp.dest('build/public/js'));
->>>>>>> 79618d39
   }
 
   // Initialize validators for UI validation
   const validator = {
-<<<<<<< HEAD
-    org: {
-      id: validators.org.id,
-      name: validators.org.name
-    },
-    project: {
-      id: validators.project.id,
-=======
     id: validators.org.id,
     org: {
       name: validators.org.name
     },
     project: {
->>>>>>> 79618d39
       name: validators.project.name
     },
     user: {
@@ -155,45 +137,6 @@
   // Import validator object into validators file
   fs.writeFileSync(path.join(validatorsDir, 'validators.json'), JSON.stringify(validator), 'utf8');
 
-<<<<<<< HEAD
-  // Transpile React components
-  if (args.includes('--all') || args.includes('--react')) {
-    webpack({
-      mode: 'production',
-      entry: {
-        navbar: path.join(M.root, 'app', 'ui', 'react-components', 'general-components', 'nav.jsx'),
-        'home-page': path.join(M.root, 'app', 'ui', 'react-components', 'home-page', 'home-page.jsx'),
-        organizations: path.join(M.root, 'app', 'ui', 'react-components', 'organizations', 'organizations.jsx'),
-        projects: path.join(M.root, 'app', 'ui', 'react-components', 'projects', 'projects.jsx'),
-        user: path.join(M.root, 'app', 'ui', 'react-components', 'user', 'user.jsx')
-      },
-      output: {
-        path: path.join(M.root, 'build', 'public', 'react-js'),
-        filename: '[name].js'
-      },
-      module: {
-        rules: [
-          {
-            test: /\.jsx?$/,
-            loader: 'babel-loader',
-            exclude: /node_modules/,
-            options: {
-              presets: ['babel-preset-env', 'babel-preset-react']
-            }
-          }
-        ]
-      }
-    }, (err, stats) => {
-      if (err || stats.hasErrors()) {
-        // eslint-disable-next-line no-console
-        console.log(stats.compilation.errors);
-      }
-    });
-  }
-
-
-=======
->>>>>>> 79618d39
   // Compile Sass into CSS
   if (args.includes('--all') || args.includes('--sass')) {
     M.log.info('  + Compiling sass ...');
@@ -222,9 +165,6 @@
     .pipe(gulp.dest('build/fm'));
   }
 
-<<<<<<< HEAD
-  M.log.info('Build Complete.');
-=======
   // Returning a promise to make synchronous
   return new Promise((resolve, reject) => {
     // Transpile React components
@@ -287,7 +227,6 @@
     M.log.warn('React build FAILED');
     M.log.info('Build Complete.');
   });
->>>>>>> 79618d39
 }
 
 module.exports = build;