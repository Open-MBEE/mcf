<%
/**
 * Classification: UNCLASSIFIED
 *
 * @module views.login
 *
 * @copyright Copyright (C) 2018, Lockheed Martin Corporation
 *
 * @license MIT
 *
 * @description The "login" page members log in from.
 */
%>

<div id="main">
  <div id="view" class="view">
<<<<<<< HEAD
    <div class="container" style="max-width: 450px;" onkeypress="triggerModal(event);">
      <% if (err.length) { %>
        <div class="alert alert-danger alert-dismissible fade show" role="alert"
             style="position: fixed; top: 100px; left: 50%; transform: translateX(-50%);">
          <%= err %>
          <button type="button" class="close" data-dismiss="alert" aria-label="Close">
            <span aria-hidden="true">&times;</span>
          </button>
        </div>
=======
    <div class="container" style="max-width: 450px;" onkeypress="triggerModal(event)">
      <% if (err.length) { %>
      <div class="alert alert-danger alert-dismissible fade show" role="alert"
           style="position: fixed; top: 100px; left: 50%; transform: translateX(-50%);">
        <%= err[0] %>
        <button type="button" class="close" data-dismiss="alert" aria-label="Close">
          <span aria-hidden="true">&times;</span>
        </button>
      </div>
>>>>>>> 79618d39
      <% } %>
      <form id="login-form" action="/login" method="POST" >
        <div class="form-group" >
          <label for="username">Username</label>
          <input id="username" name="username" type="text" class="form-control"
                 aria-describedby="usernameHelp" placeholder="Enter your username ...">
        </div>
        <div class="form-group">
          <label for="password">Password</label>
          <input id="password" name="password" type="password" class="form-control"  placeholder="Enter your password ...">
        </div>
        <div class="form-group">
          <input id="next" name="next" type="hidden" class="form-control"  value="<%= next %>">
        </div>
        <button type="button" class="btn btn-primary" onclick="doLogin();">
          Login
        </button>
      </form>
    </div>
  </div>
</div>

<%
// This script contains the doLogin() function which submits the form
// data to the login API and then uses the retrieved token with a
// redirect to the home page.
%>
<script>
<<<<<<< HEAD
function triggerModal(e) {
  if (e.keyCode == 13) {
    doLogin();
  }
}
function doLogin() {
  $('#login-form').submit();
}
</script>
=======
  function triggerModal(e) {
    if (e.keyCode == 13) {
      doLogin();
    }
  }
  function doLogin() {
    $('#login-form').submit();
  }
</script>
>>>>>>> 79618d39
<|MERGE_RESOLUTION|>--- conflicted
+++ resolved
@@ -14,17 +14,6 @@
 
 <div id="main">
   <div id="view" class="view">
-<<<<<<< HEAD
-    <div class="container" style="max-width: 450px;" onkeypress="triggerModal(event);">
-      <% if (err.length) { %>
-        <div class="alert alert-danger alert-dismissible fade show" role="alert"
-             style="position: fixed; top: 100px; left: 50%; transform: translateX(-50%);">
-          <%= err %>
-          <button type="button" class="close" data-dismiss="alert" aria-label="Close">
-            <span aria-hidden="true">&times;</span>
-          </button>
-        </div>
-=======
     <div class="container" style="max-width: 450px;" onkeypress="triggerModal(event)">
       <% if (err.length) { %>
       <div class="alert alert-danger alert-dismissible fade show" role="alert"
@@ -34,7 +23,6 @@
           <span aria-hidden="true">&times;</span>
         </button>
       </div>
->>>>>>> 79618d39
       <% } %>
       <form id="login-form" action="/login" method="POST" >
         <div class="form-group" >
@@ -63,17 +51,6 @@
 // redirect to the home page.
 %>
 <script>
-<<<<<<< HEAD
-function triggerModal(e) {
-  if (e.keyCode == 13) {
-    doLogin();
-  }
-}
-function doLogin() {
-  $('#login-form').submit();
-}
-</script>
-=======
   function triggerModal(e) {
     if (e.keyCode == 13) {
       doLogin();
@@ -82,5 +59,4 @@
   function doLogin() {
     $('#login-form').submit();
   }
-</script>
->>>>>>> 79618d39
+</script>