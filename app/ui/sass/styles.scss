/**
 * Classification: UNCLASSIFIED
 *
 * @module app.ui.sass.styles.scss
 *
 * @copyright Copyright (C) 2018, Lockheed Martin Corporation
 *
 * @license MIT
 *
 * @description This defines the style and layout for MBEE.
 */

// Import Bootstrap Sass
@import '../../../node_modules/bootstrap/scss/bootstrap';
@import '../../../node_modules/bootstrap/scss/_variables';

// Import FontAwesome Sass
@import '../../../node_modules/@fortawesome/fontawesome-free/scss/fontawesome';
@import '../../../node_modules/@fortawesome/fontawesome-free/scss/solid';
@import '../../../node_modules/@fortawesome/fontawesome-free/scss/brands';

<<<<<<< HEAD
/******************************************************************************
/*                                  General                                   *
/******************************************************************************/
html {
    height: 100%;
    min-height: 100vh;
    min-width: 100vw;
}
::-webkit-scrollbar {
    width: 0px;
    background: transparent; /* make scrollbar transparent */
}

body {
    height: 100%;
    margin: 0;
    overflow: hidden;
}

table {
    width: 60%;
}

th, td {
    padding: 5px;
}

th {
    text-align: left;
}

hr {
    border-color: #9c9c9c;
}

h2 {
    font-size: 18px;
}

h3 {
    font-size: 15px;
}

.container {
    padding: 2em;
    overflow: scroll;
}

label {
    font-size: 15px;
}

/******************************************************************************
/*                                  Themes                                    *
/******************************************************************************/
//LM Light Theme (default)
//This is the default color scheme.
.mbee-theme {
        background-color: $mbee-background;
        color: $mbee-color;
        font-family: $mbee-font;
        height: 100%;
}


/******************************************************************************
/*                               Grid Definition                              *
/******************************************************************************/
#header-footer {
    height: 100%;
    width: 100%;
    position: absolute;
    display: grid;
    grid-template-columns: 1fr;
    grid-template-rows: $banner-height 1fr $banner-height;
    grid-template-areas:
        "header"
        "root"
        "footer";

    #header {
        grid-area: header;
    }

    #footer {
        grid-area: footer;
    }
}

#root {
    grid-area: root;
    height: 100%;
    width: 100%;
    position: absolute;
    display: grid;
    grid-template-rows: auto minmax(10px, 1fr);
    grid-template-columns: 1fr;
    grid-template-areas:
        "nav"
        "main";


    #nav {
        grid-area: nav;
    }

    #main {
        grid-area: main;
        display: grid;
        grid-template-rows: 1fr;
        grid-template-columns: auto minmax(10px, 1fr);
        grid-template-areas:
            "view view";

        &.main-sidebar {
            grid-template-areas:
                "sidebar view";
        }

        #sidebar {
            grid-area: sidebar;
            overflow: hidden;
        }

        #view {
            grid-area: view;
            overflow: scroll;
        }
    }
}


/******************************************************************************
/*                              Navbar Styling                               *
/******************************************************************************/
.navbar {
    width: 100%;
    border-bottom: 1px solid darkgray;
    padding-top: 5px;
    padding-bottom: 3px;

    .navbar-brand {
        display:flex;
        align-items: center;
        img {
            height: 2em;
            padding-right: .5em;
        }
    }
}

.navbar-brand img {
    height: 32px;
    position: relative;
    top: -2px;
}


/******************************************************************************
/*                              Sidebar Styling                               *
/******************************************************************************/
.sidebar {
    background: whitesmoke;
    display: flex;
    flex-direction: column;
    justify-content: space-between;
    width: $sidebar-min-width;

    &.sidebar-expanded {
        width: $sidebar-full-width
    }

    a {
        display: block;
        text-decoration: none;
        color: black;
        &.active {
            :hover {
                color: grey;
            }
            color: grey;
        }
        :hover {
            color: #ffc700;
        }
    }

    hr {
        margin: .75em;
        border-color: #9c9c9c;
    }

    .sidebar-links {
        height: 100vh;
        overflow: hidden;
    }

    .sidebar-item {
        height: 50px;
        font-size: 12px;
        display: flex;
        justify-content: center;
        align-items: center;
        cursor: pointer;
        h4, p {
            margin: 0 auto 0 0;
            padding: 10px 10px 10px 20px;
            font-size: 1.5em;
        }
    }


}

/******************************************************************************
/*                        General Components Styling                          *
/******************************************************************************/

#login-form {
    margin-top: 40%;

    button {
        margin-top: 10px;
        width: 100%;
    }
}

.loading {
    width: 100%;
    height:100%;
    display: flex;
    justify-content: space-around;
    align-items: center;
}

/******************************************************************************
/*                             Home Page Styling                              *
/******************************************************************************/
.mbee-home {
    .splash-row {
        position: relative;
        padding-top: 50px;
        height: 75%;
        width: 100%;
        font-family: 'Helvetica Neue', Helvetica;

        h1 {
            font-weight: 100;
            font-size: 114px;
            line-height: 0.8;
            color: #e7e7e8;
        }

        h2 {
            font-weight: 100;
            font-size: 18px;
            color: #FFC610;
            padding-left: 4px;
        }
    }

    .home-links {
        display: flex;
        justify-content: space-between;
        align-items: center;
        padding-top: 80px;
        height: 100%;
        width: 100%;

        a:hover {
            background: darken($mbee-background, 10);
            color: inherit;
            text-decoration: none;
        }

        .home-link {
            border-radius: 15px;
            color: inherit;
            display: flex;
            flex-direction: column;
            width: 160px;

            .home-link-icon {
                font-size: 50px;
            }

            .home-link-label {
            }
        }
    }
}


/******************************************************************************
/*                         Organization Page Styling                          *
/******************************************************************************/
.org-list {
    padding: 2em;

    h2 {
        margin-bottom: 1em;
        font-size: 18px
    }

    .list .list-item .list-header p {
        font-size: 15px;
    }
}

.org-home {
    padding: 2em;
}

.org-projects {
    padding: 2em;
    .list .list-header p {
        font-size: 15px;
    }
}

.org-users {
    padding: 2em;
}

.org-edit {
    padding: 2em;

    .nested-form {
        padding-left: 20px;
    }
}

/******************************************************************************
/*                         Project Page Styling                               *
/******************************************************************************/
.project-list {
    padding: 2em;

    h2 {
        margin-bottom: 1em;
        font-size: 18px;
    }

    .list .list-item .list-header p {
        font-size: 15px;
    }
}

.project-home {
    padding: 2em;
}

.project-elements {
    padding: 2em;
}

.project-user {
    padding: 2em;
}

.project-edit {
    padding: 2em;

    .nested-form {
        padding-left: 20px;
        vertical-align: middle;
        line-height: 34px;
    }
}

.element-children {
    padding-left: 30px;
}

/******************************************************************************
/*                           User Page Styling                                *
/******************************************************************************/
.user-home {
    padding: 2em;
}

.user-edit {
    padding: 2em;
}

/******************************************************************************
/*                           List Component Styling                           *
/******************************************************************************/
.list {
    padding-left: 1em;
    padding-right: 1em;

    a {
        display: block;
        text-decoration: none;
        color: black;
        :hover {
            background: darken($mbee-background, 10);
        }
    }

    hr {
        border-color: darkgrey;
        margin: 0;
    }
}

.guideline {
    border-left: 1px solid #eee;
}

.list-item {
    margin: 0;
    padding: .5em;
    height: 100%;
    width: 100%;
    font-size: 15px;
    white-space: nowrap;
    overflow: hidden;
    text-overflow: ellipsis;
}

.stats-list-item {
    display: grid;
    grid-template-columns: minmax(auto, 600px) 1fr;
    grid-template-areas: "header stats";
    justify-content: space-between;
    align-items: center;

    .list-header {
        margin: 1em;
        grid-area: header;
        white-space: nowrap;
        overflow: hidden;
        text-overflow: ellipsis;
        p {
            font-size: 15px;
            margin: 0;
            display: inline-block;
        }
    }

    .stats-list {
        grid-area: stats;
        justify-self: flex-end;
    }
}

.stats-list {
    display: flex;
    justify-content: flex-end;
    align-items: center;
    height: 100%;
    min-width: 100%;
    max-width: 100%;

    .stats-item {
        display: flex;
        justify-content: flex-start;
        padding-left: 1em;
        padding-right: 1em;
        align-items: center;
        i {
            padding-right: .3em;
        }
        p {
            margin: 0;
        }
    }
}
=======
@import './utils/_variables';
@import './utils/_grid.scss';
@import './components/_general.scss';
@import './components/_navbar.scss';
@import './components/_sidebar.scss';
@import './components/_workspace.scss';
>>>>>>> 79618d39
<|MERGE_RESOLUTION|>--- conflicted
+++ resolved
@@ -19,482 +19,9 @@
 @import '../../../node_modules/@fortawesome/fontawesome-free/scss/solid';
 @import '../../../node_modules/@fortawesome/fontawesome-free/scss/brands';
 
-<<<<<<< HEAD
-/******************************************************************************
-/*                                  General                                   *
-/******************************************************************************/
-html {
-    height: 100%;
-    min-height: 100vh;
-    min-width: 100vw;
-}
-::-webkit-scrollbar {
-    width: 0px;
-    background: transparent; /* make scrollbar transparent */
-}
-
-body {
-    height: 100%;
-    margin: 0;
-    overflow: hidden;
-}
-
-table {
-    width: 60%;
-}
-
-th, td {
-    padding: 5px;
-}
-
-th {
-    text-align: left;
-}
-
-hr {
-    border-color: #9c9c9c;
-}
-
-h2 {
-    font-size: 18px;
-}
-
-h3 {
-    font-size: 15px;
-}
-
-.container {
-    padding: 2em;
-    overflow: scroll;
-}
-
-label {
-    font-size: 15px;
-}
-
-/******************************************************************************
-/*                                  Themes                                    *
-/******************************************************************************/
-//LM Light Theme (default)
-//This is the default color scheme.
-.mbee-theme {
-        background-color: $mbee-background;
-        color: $mbee-color;
-        font-family: $mbee-font;
-        height: 100%;
-}
-
-
-/******************************************************************************
-/*                               Grid Definition                              *
-/******************************************************************************/
-#header-footer {
-    height: 100%;
-    width: 100%;
-    position: absolute;
-    display: grid;
-    grid-template-columns: 1fr;
-    grid-template-rows: $banner-height 1fr $banner-height;
-    grid-template-areas:
-        "header"
-        "root"
-        "footer";
-
-    #header {
-        grid-area: header;
-    }
-
-    #footer {
-        grid-area: footer;
-    }
-}
-
-#root {
-    grid-area: root;
-    height: 100%;
-    width: 100%;
-    position: absolute;
-    display: grid;
-    grid-template-rows: auto minmax(10px, 1fr);
-    grid-template-columns: 1fr;
-    grid-template-areas:
-        "nav"
-        "main";
-
-
-    #nav {
-        grid-area: nav;
-    }
-
-    #main {
-        grid-area: main;
-        display: grid;
-        grid-template-rows: 1fr;
-        grid-template-columns: auto minmax(10px, 1fr);
-        grid-template-areas:
-            "view view";
-
-        &.main-sidebar {
-            grid-template-areas:
-                "sidebar view";
-        }
-
-        #sidebar {
-            grid-area: sidebar;
-            overflow: hidden;
-        }
-
-        #view {
-            grid-area: view;
-            overflow: scroll;
-        }
-    }
-}
-
-
-/******************************************************************************
-/*                              Navbar Styling                               *
-/******************************************************************************/
-.navbar {
-    width: 100%;
-    border-bottom: 1px solid darkgray;
-    padding-top: 5px;
-    padding-bottom: 3px;
-
-    .navbar-brand {
-        display:flex;
-        align-items: center;
-        img {
-            height: 2em;
-            padding-right: .5em;
-        }
-    }
-}
-
-.navbar-brand img {
-    height: 32px;
-    position: relative;
-    top: -2px;
-}
-
-
-/******************************************************************************
-/*                              Sidebar Styling                               *
-/******************************************************************************/
-.sidebar {
-    background: whitesmoke;
-    display: flex;
-    flex-direction: column;
-    justify-content: space-between;
-    width: $sidebar-min-width;
-
-    &.sidebar-expanded {
-        width: $sidebar-full-width
-    }
-
-    a {
-        display: block;
-        text-decoration: none;
-        color: black;
-        &.active {
-            :hover {
-                color: grey;
-            }
-            color: grey;
-        }
-        :hover {
-            color: #ffc700;
-        }
-    }
-
-    hr {
-        margin: .75em;
-        border-color: #9c9c9c;
-    }
-
-    .sidebar-links {
-        height: 100vh;
-        overflow: hidden;
-    }
-
-    .sidebar-item {
-        height: 50px;
-        font-size: 12px;
-        display: flex;
-        justify-content: center;
-        align-items: center;
-        cursor: pointer;
-        h4, p {
-            margin: 0 auto 0 0;
-            padding: 10px 10px 10px 20px;
-            font-size: 1.5em;
-        }
-    }
-
-
-}
-
-/******************************************************************************
-/*                        General Components Styling                          *
-/******************************************************************************/
-
-#login-form {
-    margin-top: 40%;
-
-    button {
-        margin-top: 10px;
-        width: 100%;
-    }
-}
-
-.loading {
-    width: 100%;
-    height:100%;
-    display: flex;
-    justify-content: space-around;
-    align-items: center;
-}
-
-/******************************************************************************
-/*                             Home Page Styling                              *
-/******************************************************************************/
-.mbee-home {
-    .splash-row {
-        position: relative;
-        padding-top: 50px;
-        height: 75%;
-        width: 100%;
-        font-family: 'Helvetica Neue', Helvetica;
-
-        h1 {
-            font-weight: 100;
-            font-size: 114px;
-            line-height: 0.8;
-            color: #e7e7e8;
-        }
-
-        h2 {
-            font-weight: 100;
-            font-size: 18px;
-            color: #FFC610;
-            padding-left: 4px;
-        }
-    }
-
-    .home-links {
-        display: flex;
-        justify-content: space-between;
-        align-items: center;
-        padding-top: 80px;
-        height: 100%;
-        width: 100%;
-
-        a:hover {
-            background: darken($mbee-background, 10);
-            color: inherit;
-            text-decoration: none;
-        }
-
-        .home-link {
-            border-radius: 15px;
-            color: inherit;
-            display: flex;
-            flex-direction: column;
-            width: 160px;
-
-            .home-link-icon {
-                font-size: 50px;
-            }
-
-            .home-link-label {
-            }
-        }
-    }
-}
-
-
-/******************************************************************************
-/*                         Organization Page Styling                          *
-/******************************************************************************/
-.org-list {
-    padding: 2em;
-
-    h2 {
-        margin-bottom: 1em;
-        font-size: 18px
-    }
-
-    .list .list-item .list-header p {
-        font-size: 15px;
-    }
-}
-
-.org-home {
-    padding: 2em;
-}
-
-.org-projects {
-    padding: 2em;
-    .list .list-header p {
-        font-size: 15px;
-    }
-}
-
-.org-users {
-    padding: 2em;
-}
-
-.org-edit {
-    padding: 2em;
-
-    .nested-form {
-        padding-left: 20px;
-    }
-}
-
-/******************************************************************************
-/*                         Project Page Styling                               *
-/******************************************************************************/
-.project-list {
-    padding: 2em;
-
-    h2 {
-        margin-bottom: 1em;
-        font-size: 18px;
-    }
-
-    .list .list-item .list-header p {
-        font-size: 15px;
-    }
-}
-
-.project-home {
-    padding: 2em;
-}
-
-.project-elements {
-    padding: 2em;
-}
-
-.project-user {
-    padding: 2em;
-}
-
-.project-edit {
-    padding: 2em;
-
-    .nested-form {
-        padding-left: 20px;
-        vertical-align: middle;
-        line-height: 34px;
-    }
-}
-
-.element-children {
-    padding-left: 30px;
-}
-
-/******************************************************************************
-/*                           User Page Styling                                *
-/******************************************************************************/
-.user-home {
-    padding: 2em;
-}
-
-.user-edit {
-    padding: 2em;
-}
-
-/******************************************************************************
-/*                           List Component Styling                           *
-/******************************************************************************/
-.list {
-    padding-left: 1em;
-    padding-right: 1em;
-
-    a {
-        display: block;
-        text-decoration: none;
-        color: black;
-        :hover {
-            background: darken($mbee-background, 10);
-        }
-    }
-
-    hr {
-        border-color: darkgrey;
-        margin: 0;
-    }
-}
-
-.guideline {
-    border-left: 1px solid #eee;
-}
-
-.list-item {
-    margin: 0;
-    padding: .5em;
-    height: 100%;
-    width: 100%;
-    font-size: 15px;
-    white-space: nowrap;
-    overflow: hidden;
-    text-overflow: ellipsis;
-}
-
-.stats-list-item {
-    display: grid;
-    grid-template-columns: minmax(auto, 600px) 1fr;
-    grid-template-areas: "header stats";
-    justify-content: space-between;
-    align-items: center;
-
-    .list-header {
-        margin: 1em;
-        grid-area: header;
-        white-space: nowrap;
-        overflow: hidden;
-        text-overflow: ellipsis;
-        p {
-            font-size: 15px;
-            margin: 0;
-            display: inline-block;
-        }
-    }
-
-    .stats-list {
-        grid-area: stats;
-        justify-self: flex-end;
-    }
-}
-
-.stats-list {
-    display: flex;
-    justify-content: flex-end;
-    align-items: center;
-    height: 100%;
-    min-width: 100%;
-    max-width: 100%;
-
-    .stats-item {
-        display: flex;
-        justify-content: flex-start;
-        padding-left: 1em;
-        padding-right: 1em;
-        align-items: center;
-        i {
-            padding-right: .3em;
-        }
-        p {
-            margin: 0;
-        }
-    }
-}
-=======
 @import './utils/_variables';
 @import './utils/_grid.scss';
 @import './components/_general.scss';
 @import './components/_navbar.scss';
 @import './components/_sidebar.scss';
-@import './components/_workspace.scss';
->>>>>>> 79618d39
+@import './components/_workspace.scss';