/**
 * Classification: UNCLASSIFIED
 *
 * @module models.organization
 *
 * @copyright Copyright (C) 2018, Lockheed Martin Corporation
 *
 * @license MIT
 *
 * @description Defines the organization data model.
 */

// NPM modules
const mongoose = require('mongoose');

// MBEE modules
const validators = M.require('lib.validators');
const extensions = M.require('models.plugin.extensions');

/* -------------------------( Organization Schema )-------------------------- */

/**
 * @namespace
 *
 * @description Defines the Organization Schema
 *
 * @property {string} _id - The organization's unique ID.
 * @property {string} name - The organization's name.
 * @property {Object} permissions - An object whose keys identify an
 * organization's roles. The keys are usernames and the values are arrays
 * containing the users permissions.
 * @property {Object} custom - JSON used to store additional data.
 *
 */
const OrganizationSchema = new mongoose.Schema({
  _id: {
    type: String,
    required: true,
    match: RegExp(validators.org.id),
    maxlength: [36, 'Too many characters in ID'],
<<<<<<< HEAD
    minlength: [2, 'Too few characters in ID']
=======
    minlength: [2, 'Too few characters in ID'],
    validate: {
      validator: function(v) {
        // If the ID is a reserved keyword, reject
        return !validators.reserved.includes(v);
      },
      message: 'Organization ID cannot include the following words: '
        + `[${validators.reserved}].`
    }
>>>>>>> 79618d39
  },
  name: {
    type: String,
    required: true
  },
  permissions: {
    type: mongoose.Schema.Types.Mixed,
    default: {}
  },
  custom: {
    type: mongoose.Schema.Types.Mixed,
    default: {}
  }
});

OrganizationSchema.virtual('projects', {
  ref: 'Project',
  localField: '_id',
  foreignField: 'org',
  justOne: false
});

/* ---------------------------( Model Plugin )---------------------------- */
// Use extensions model plugin;
OrganizationSchema.plugin(extensions);

/* -------------------------( Organization Methods )------------------------- */
<<<<<<< HEAD
/**
 * @description Returns an organization's public data.
 * @memberOf OrganizationSchema
 */
OrganizationSchema.methods.getPublicData = function() {
  const permissions = {};
  let createdBy;
  let lastModifiedBy;
  let archivedBy;

  // Loop through each permission key/value pair
  Object.keys(this.permissions).forEach((u) => {
    // Return highest permission
    permissions[u] = this.permissions[u].pop();
  });

  // If this.createdBy is defined
  if (this.createdBy) {
    // If this.createdBy is populated
    if (typeof this.createdBy === 'object') {
      // Get the public data of createdBy
      createdBy = this.createdBy.getPublicData();
    }
    else {
      createdBy = this.createdBy;
    }
  }

  // If this.lastModifiedBy is defined
  if (this.lastModifiedBy) {
    // If this.lastModifiedBy is populated
    if (typeof this.lastModifiedBy === 'object') {
      // Get the public data of lastModifiedBy
      lastModifiedBy = this.lastModifiedBy.getPublicData();
    }
    else {
      lastModifiedBy = this.lastModifiedBy;
    }
  }

  // If this.archivedBy is defined
  if (this.archivedBy) {
    // If this.archivedBy is populated
    if (typeof this.archivedBy === 'object') {
      // Get the public data of archivedBy
      archivedBy = this.archivedBy.getPublicData();
    }
    else {
      archivedBy = this.archivedBy;
    }
  }

  // Return the organization public fields
  return {
    id: this._id,
    name: this.name,
    permissions: permissions,
    custom: this.custom,
    createdOn: this.createdOn,
    createdBy: createdBy,
    updatedOn: this.updatedOn,
    lastModifiedBy: lastModifiedBy,
    archived: (this.archived) ? true : undefined,
    archivedOn: (this.archivedOn) ? this.archivedOn : undefined,
    archivedBy: archivedBy,
    projects: (this.projects) ? this.projects.map(p => p.getPublicData()) : undefined
  };
};

=======
>>>>>>> 79618d39
/**
 * @description Returns supported permission levels
 * @memberOf OrganizationSchema
 */
OrganizationSchema.methods.getPermissionLevels = function() {
  return ['remove_all', 'read', 'write', 'admin'];
};
OrganizationSchema.statics.getPermissionLevels = function() {
  return OrganizationSchema.methods.getPermissionLevels();
};

/**
 * @description Returns organization fields that can be changed
 * @memberOf OrganizationSchema
 */
OrganizationSchema.methods.getValidUpdateFields = function() {
  return ['name', 'custom', 'archived', 'permissions'];
};
OrganizationSchema.statics.getValidUpdateFields = function() {
  return OrganizationSchema.methods.getValidUpdateFields();
};

/**
 * @description Returns a list of fields a requesting user can populate
 * @memberOf OrganizationSchema
 */
OrganizationSchema.methods.getValidPopulateFields = function() {
  return ['archivedBy', 'lastModifiedBy', 'createdBy', 'projects'];
<<<<<<< HEAD
};

OrganizationSchema.statics.getValidPopulateFields = function() {
  return OrganizationSchema.methods.getValidPopulateFields();
};

=======
};

OrganizationSchema.statics.getValidPopulateFields = function() {
  return OrganizationSchema.methods.getValidPopulateFields();
};

>>>>>>> 79618d39

/**
 * @description Validates an object to ensure that it only contains keys
 * which exist in the organization model.
 *
<<<<<<< HEAD
 * @param {Object} object - The object to check keys of.
=======
 * @param {Object} object - Object for key verification.
>>>>>>> 79618d39
 *
 * @return {boolean} The boolean indicating if the object contained only
 * existing fields.
 */
OrganizationSchema.statics.validateObjectKeys = function(object) {
  // Initialize returnBool to true
  let returnBool = true;
  // Set list array of valid keys
  const validKeys = Object.keys(OrganizationSchema.paths);
  // Add 'id' to list of valid keys, for 0.6.0 support
  validKeys.push('id');
  // Check if the object is NOT an instance of the organization model
  if (!(object instanceof mongoose.model('Organization', OrganizationSchema))) {
    // Loop through each key of the object
    Object.keys(object).forEach(key => {
      // Check if the object key is a key in the organization model
      if (!validKeys.includes(key)) {
        // Key is not in organization model, return false
        returnBool = false;
      }
    });
  }
  // All object keys found in organization model or object was an instance of
  // organization model, return true
  return returnBool;
};


/* -----------------------( Organization Properties )------------------------ */

// Required for virtual getters
OrganizationSchema.set('toJSON', { virtuals: true });
OrganizationSchema.set('toObject', { virtuals: true });


/* ----------------------( Organization Schema Export )---------------------- */

// Export mongoose model as "Organization"
module.exports = mongoose.model('Organization', OrganizationSchema);<|MERGE_RESOLUTION|>--- conflicted
+++ resolved
@@ -38,9 +38,6 @@
     required: true,
     match: RegExp(validators.org.id),
     maxlength: [36, 'Too many characters in ID'],
-<<<<<<< HEAD
-    minlength: [2, 'Too few characters in ID']
-=======
     minlength: [2, 'Too few characters in ID'],
     validate: {
       validator: function(v) {
@@ -50,7 +47,6 @@
       message: 'Organization ID cannot include the following words: '
         + `[${validators.reserved}].`
     }
->>>>>>> 79618d39
   },
   name: {
     type: String,
@@ -78,78 +74,6 @@
 OrganizationSchema.plugin(extensions);
 
 /* -------------------------( Organization Methods )------------------------- */
-<<<<<<< HEAD
-/**
- * @description Returns an organization's public data.
- * @memberOf OrganizationSchema
- */
-OrganizationSchema.methods.getPublicData = function() {
-  const permissions = {};
-  let createdBy;
-  let lastModifiedBy;
-  let archivedBy;
-
-  // Loop through each permission key/value pair
-  Object.keys(this.permissions).forEach((u) => {
-    // Return highest permission
-    permissions[u] = this.permissions[u].pop();
-  });
-
-  // If this.createdBy is defined
-  if (this.createdBy) {
-    // If this.createdBy is populated
-    if (typeof this.createdBy === 'object') {
-      // Get the public data of createdBy
-      createdBy = this.createdBy.getPublicData();
-    }
-    else {
-      createdBy = this.createdBy;
-    }
-  }
-
-  // If this.lastModifiedBy is defined
-  if (this.lastModifiedBy) {
-    // If this.lastModifiedBy is populated
-    if (typeof this.lastModifiedBy === 'object') {
-      // Get the public data of lastModifiedBy
-      lastModifiedBy = this.lastModifiedBy.getPublicData();
-    }
-    else {
-      lastModifiedBy = this.lastModifiedBy;
-    }
-  }
-
-  // If this.archivedBy is defined
-  if (this.archivedBy) {
-    // If this.archivedBy is populated
-    if (typeof this.archivedBy === 'object') {
-      // Get the public data of archivedBy
-      archivedBy = this.archivedBy.getPublicData();
-    }
-    else {
-      archivedBy = this.archivedBy;
-    }
-  }
-
-  // Return the organization public fields
-  return {
-    id: this._id,
-    name: this.name,
-    permissions: permissions,
-    custom: this.custom,
-    createdOn: this.createdOn,
-    createdBy: createdBy,
-    updatedOn: this.updatedOn,
-    lastModifiedBy: lastModifiedBy,
-    archived: (this.archived) ? true : undefined,
-    archivedOn: (this.archivedOn) ? this.archivedOn : undefined,
-    archivedBy: archivedBy,
-    projects: (this.projects) ? this.projects.map(p => p.getPublicData()) : undefined
-  };
-};
-
-=======
->>>>>>> 79618d39
 /**
  * @description Returns supported permission levels
  * @memberOf OrganizationSchema
@@ -178,31 +102,18 @@
  */
 OrganizationSchema.methods.getValidPopulateFields = function() {
   return ['archivedBy', 'lastModifiedBy', 'createdBy', 'projects'];
-<<<<<<< HEAD
 };
 
 OrganizationSchema.statics.getValidPopulateFields = function() {
   return OrganizationSchema.methods.getValidPopulateFields();
 };
 
-=======
-};
-
-OrganizationSchema.statics.getValidPopulateFields = function() {
-  return OrganizationSchema.methods.getValidPopulateFields();
-};
-
->>>>>>> 79618d39
 
 /**
  * @description Validates an object to ensure that it only contains keys
  * which exist in the organization model.
  *
-<<<<<<< HEAD
- * @param {Object} object - The object to check keys of.
-=======
  * @param {Object} object - Object for key verification.
->>>>>>> 79618d39
  *
  * @return {boolean} The boolean indicating if the object contained only
  * existing fields.
