--- conflicted
+++ resolved
@@ -132,11 +132,7 @@
 
         // return proper error for API route or redirect for UI
         return (req.originalUrl.startsWith('/api'))
-<<<<<<< HEAD
-          ? res.status(401).send(err)
-=======
           ? res.status(401).send(error)
->>>>>>> 79618d39
           : res.redirect(`/login?next=${req.originalUrl}`);
       });
     }
@@ -285,11 +281,7 @@
  * @param {string} provider - the type of authentication strategy (ldap, local,
  * etc.)
  *
-<<<<<<< HEAD
- * @returns {boolean} - If password is correctly validated
-=======
  * @returns {boolean} If password is correctly validated
->>>>>>> 79618d39
  */
 function validatePassword(password, provider) {
   // Check if custom validate password rules exist in auth strategy
